--- conflicted
+++ resolved
@@ -1,18 +1,11 @@
 <project name="Update Dependencies" default="update" xmlns:if="ant:if" xmlns:unless="ant:unless">
-<<<<<<< HEAD
     <!--
 
 
-    <property name="ideaVersion" value="142.4245.2"/>
-=======
     <property name="ideaVersion" value="142.4465.2"/>
->>>>>>> e4dd3059
 
 
     -->
-
-
-    <property name="ideaVersion" value="141.1531.2"/>
 
     <property name="kotlin.bootstrap.locator" value="buildType:bt345,tag:bootstrap,status:SUCCESS"/>
     <property name="kotlin.bootstrap.locator.force" value="false"/>
@@ -20,6 +13,8 @@
     <property name="markdown.locator" value="buildType:IntelliJMarkdownParser_Build,status:SUCCESS"/>
 
     <property name="bootstrap.build.no.tests" value="false"/>
+
+    <property name="ideaVersion" value="141.1531.2"/>
 
     <condition property="isWindows">
         <os family="windows"/>
